--- conflicted
+++ resolved
@@ -19,11 +19,7 @@
 
   spec.required_ruby_version = ">= 2.1.0"
 
-<<<<<<< HEAD
-  spec.add_dependency "rest-client", "~> 1.7.2"
-=======
   spec.add_dependency "rest-client", "~> 1.8"
->>>>>>> 77ae46c4
   spec.add_dependency "sinatra", "~> 1.4.5"
   spec.add_dependency "mime-types"
 end