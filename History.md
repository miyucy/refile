<<<<<<< HEAD
# 0.5.4

Release date: 2015-04-14

- [FIXED] [Critical security issue](https://groups.google.com/forum/#!topic/ruby-security-ann/VIfMO2LvzNs).
=======
# 0.5.5

Release date: 2015-05-19

- [FIXED] Upgrade rest-client version due to security concerns.
>>>>>>> 77ae46c4

# 0.5.3

Release date: 2015-01-18

- [FIXED] More stringent checks for ID validity.
- [CHANGED] `Refile.attachment_url` not uses `Refile.mount_point` as the prefix by default.

# 0.5.2

Release date: 2015-01-13

- [ADDED] Can generate URLs without using the Rails helper via `Refile.attachment_url`
- [FIXED] Regression in `attachment_image_tag`, was not using `Refile.host`.
- [FIXED] Record without file can be updated when content type and filename are not persisted
- [FIXED] Remove `id` attribute from hidden field, so it doesn't get confused with the file field

# 0.5.1

Release date: 2015-01-11

- [FIXED] Set content type from extension properly
- [FIXED] Support animated GIFs when changing format

# 0.5.0

Release date: 2015-01-09

- [ADDED] Can add custom types for easier content type validations
- [ADDED] Can persist filename, size and content type
- [CHANGED] The `cache_id` field is no longer necessary and no longer need to be permitted in the controller
- [CHANGED] Improved logging

# 0.4.2

Release date: 2014-12-27

- [FIXED] Regression in S3 backend

# 0.4.1

Release date: 2014-12-26

- [CHANGED] Improved IO performance
- [FIXED] Work around a bug in Ruby 2.2

# 0.4.0

Release date: 2014-12-26

- [ADDED] Pass through additional args to S3
- [ADDED] Rack app sets far future expiry headers
- [ADDED] Sinatra app supports CORS preflight requests
- [ADDED] Helpers can take `host` option
- [ADDED] File type validations
- [ADDED] attachment_field accept attribute is set from file type restrictions
- [CHANGED] Dynamically generated methods in attachments are included via Module
- [CHANGED] Rack app replaced with Sinatra app
- [FIXED] Various content type fixes in Sinatra app
- [FIXED] Don't set id of record if it is frozen

# 0.3.0

Release date: 2014-12-14

- [ADDED] Can upload files via URL

# 0.2.5

Release date: 2014-12-12

- [ADDED] CarrierWave style `remove_` attribute
- [ADDED] Files are deleted after model is destroyed
- [FIXED] Spec files can be required by external gems
- [FIXED] Refile should work inside other Rails engines

# 0.2.4

Release date: 2014-12-08

- [ADDED] Supports format option with image processing

# 0.2.3

Release date: 2014-12-08

- [ADDED] Support for passing format to processors
- [FIXED] Support IE10
- [FIXED] Gracefully degrade on IE9, IE8 and IE7
- [FIXED] Success event is fired at the appropriate time
- [FIXED] Works with apps which don't define root_url<|MERGE_RESOLUTION|>--- conflicted
+++ resolved
@@ -1,16 +1,14 @@
-<<<<<<< HEAD
+# 0.5.5
+
+Release date: 2015-05-19
+
+- [FIXED] Upgrade rest-client version due to security concerns.
+
 # 0.5.4
 
 Release date: 2015-04-14
 
 - [FIXED] [Critical security issue](https://groups.google.com/forum/#!topic/ruby-security-ann/VIfMO2LvzNs).
-=======
-# 0.5.5
-
-Release date: 2015-05-19
-
-- [FIXED] Upgrade rest-client version due to security concerns.
->>>>>>> 77ae46c4
 
 # 0.5.3
 
